from pathlib import Path
import pickle
import faiss
import numpy as np
from PIL import Image
from sklearn.preprocessing import normalize
import torch
import torch.nn as nn
from torch.utils.data import Dataset, DataLoader
import torchvision.transforms as transforms
from torchvision import models
from facenet_pytorch import InceptionResnetV1, MTCNN
from insightface.app import FaceAnalysis


DB_PATH = Path("data/database.pkl")
INDEX_PATH = Path("data/index.faiss")

device = torch.device("cuda" if torch.cuda.is_available() else "cpu")

# Initialize MTCNN for face alignment
mtcnn = MTCNN(image_size=224, margin=30, thresholds=[0.6, 0.7, 0.7], device=device)

def preprocess_image(image: Image.Image):
    if isinstance(image, torch.Tensor):
        # If it's already a tensor
        if len(image.shape) == 3:  # Add batch dimension
            image = image.unsqueeze(0)
        return image.to(device)

    elif isinstance(image, Image.Image):  # Handle PIL image
        # Try face alignment with MTCNN
        if image.width > 1000 or image.height > 1000:
            image = image.resize((image.width // 2, image.height // 2))
        aligned = mtcnn(image)
        if aligned is None:
            print("Warning: No face detected by MTCNN. Falling back to raw resizing.")
            transform = transforms.Compose(
                [
                    transforms.Resize((224, 224)),
                    transforms.ToTensor(),
                    transforms.Normalize(
                        mean=[0.485, 0.456, 0.406],
                        std=[0.229, 0.224, 0.225],
                    ),
                ]
            )
            return transform(image).unsqueeze(0).to(device)

        return aligned.unsqueeze(0).to(device)

    else:
        print("Error: Unsupported image format passed to preprocess_image.")
        return None

def build_model():
    model = InceptionResnetV1(pretrained="vggface2").eval().to(device)
    return model


def build_model_arcface():
    try:
        app = FaceAnalysis(name="buffalo_l")  # Use the correct ArcFace model name
        ctx_id = 0 if torch.cuda.is_available() else -1  # Use CUDA if available, fallback to CPU
        app.prepare(ctx_id=ctx_id, det_size=(640, 640))  # Set detection size (optional, default is 640x640)
        return app
    except Exception as e:
        print(f"Error initializing ArcFace: {e}")
        raise


def build_model_resnet50():
<<<<<<< HEAD
    base_model = models.resnet50(weights=models.ResNet50_Weights.DEFAULT)
    # Modify the model to remove the classification head and use global average pooling
    model = (
        nn.Sequential(
            *list(base_model.children())[:-1],  # Remove the final classification layer
            nn.AdaptiveAvgPool2d((1, 1)),  # Use adaptive average pooling
            nn.Flatten(),  # Flatten the output
            nn.Dropout(p=0.3),
            nn.Linear(2048, 512),  # Map to 512-dimensional embeddings
            nn.ReLU(),  # Applying ReLU activation
            nn.Linear(512, 512),  # Final embedding dimension
        )
        .to(device)
        .eval()
    )
=======
    base_model = models.resnet50(pretrained=True)

    # Optionally freeze earlier layers
    for name, param in base_model.named_parameters():
        if "layer4" not in name and "fc" not in name:
            param.requires_grad = False

    model = nn.Sequential(
        *list(base_model.children())[:-1],         # Remove classification head
        nn.Flatten(),                              # Flatten the feature map
        nn.BatchNorm1d(2048),                      # Normalize feature embeddings
        nn.Linear(2048, 512),                      # Reduce to 512-D
        nn.ReLU(inplace=True),
        nn.BatchNorm1d(512),
        nn.Dropout(0.4),
        nn.Linear(512, 512),                       # Final embedding layer
        nn.BatchNorm1d(512)                        # Essential for face embeddings
    ).to(device)

>>>>>>> 71a74ed4
    return model



def load_model(model_name="resnet50"):
    if model_name == "arcface":
        model = build_model_arcface()
    elif model_name == "resnet50":
        model = build_model_resnet50()
    elif model_name == "vggface2":
        model = build_model()
    if INDEX_PATH.exists():
        index = faiss.read_index(str(INDEX_PATH))
    else:
        index = faiss.IndexFlatIP(512)  # Must match embedding size

    if DB_PATH.exists():
        with open(DB_PATH, "rb") as f:
            database = pickle.load(f)
    else:
        database = []

    return model, index, database


def extract_embedding(model, image, model_name=None):
    """
    Extract embeddings using different models based on the model_name.
    """
    if model_name == "arcface":
        np_image = np.asarray(image)
        print("Image shape:", np_image.shape, "dtype:", np_image.dtype)
        # ArcFace expects BGR (OpenCV format), convert if RGB
        if np_image.shape[2] == 3:
            np_image = np_image[:, :, ::-1].copy()  # RGB to BGR
        faces = model.get(np_image)
        if not faces:
            print("ArcFace: No face detected in the image.")
            return None

        embedding = faces[0].embedding
        embedding = np.expand_dims(embedding, axis=0)
        return normalize(embedding, axis=1).astype("float32")

    elif model_name in {"vggface2", "resnet50"}:
        image_tensor = preprocess_image(image)
        if image_tensor is None:
            print(f"Warning: Preprocessing failed for {model_name}.")
            return np.zeros((1, 512), dtype="float32")

        # Ensure image tensor has batch dimension
        if image_tensor.dim() == 3:
            image_tensor = image_tensor.unsqueeze(0)
        
        # Fix: Ensure image has 3 channels
        if image_tensor.shape[1] == 1:
            image_tensor = image_tensor.repeat(1, 3, 1, 1)

        model.eval()
        with torch.no_grad():
            emb = model(image_tensor).cpu().numpy()

    else:
        raise ValueError(f"Unknown model name: {model_name}")

    # Normalize embeddings for comparability
    emb = normalize(emb, axis=1).astype("float32")
    return emb



def add_to_database(name, new_embedding, index, database):
    new_embedding = normalize(new_embedding, axis=1).astype("float32")

       # Save all embeddings in the database
    database.append((name, new_embedding))
    index.add(new_embedding)
    with open(DB_PATH, "wb") as f:
        pickle.dump(database, f)
    faiss.write_index(index, str(INDEX_PATH))
    return True


def recognize(embedding, index, database, threshold=0.75):
    if index.ntotal == 0:
        return "No enrolled faces", 0.0  # Default similarity to 0.0

    D, indices = index.search(embedding, 1)  # Nearest neighbor search

    if D[0][0] >= threshold:  # Similarity meets/exceeds the threshold
        return database[indices[0][0]][0], D[0][0]
    else:
        return "Unknown", D[0][0]  # Return similarity even if below threshold

class EnrollmentDataset(Dataset):
    def __init__(self, enrollment_images, class_to_idx, preprocess_fn):
        self.samples = []
        self.labels = []
        for cls, paths in enrollment_images.items():
            for p in paths:
                self.samples.append(p)
                self.labels.append(class_to_idx[cls])
        self.preprocess_fn = preprocess_fn

    def __len__(self):
        return len(self.samples)

    def __getitem__(self, idx):
        img_path = self.samples[idx]
        label = self.labels[idx]
        img = Image.open(img_path).convert("RGB")
        img_tensor = self.preprocess_fn(img)
        if img_tensor.dim() == 4:
            img_tensor = img_tensor.squeeze(0)  # Remove extra batch dim if present
        return img_tensor, label

def finetune_model(model, enrollment_images, model_name, device, epochs=10, lr=1e-3, batch_size=16):
    classes = list(enrollment_images.keys())
    class_to_idx = {cls: i for i, cls in enumerate(classes)}
    num_classes = len(classes)
<<<<<<< HEAD
=======
    classifier = torch.nn.Linear(512, num_classes).to(device)  # 512 is embedding size

    optimizer = torch.optim.Adam(list(model.parameters()) + list(classifier.parameters()), lr=lr)
    scheduler = torch.optim.lr_scheduler.StepLR(optimizer, step_size=5, gamma=0.1)
    criterion = nn.CrossEntropyLoss()

>>>>>>> 71a74ed4

    dataset = EnrollmentDataset(enrollment_images, class_to_idx, preprocess_image)
    dataloader = DataLoader(dataset, batch_size=batch_size, shuffle=True)

    criterion = nn.CrossEntropyLoss()

    # Special case for ArcFace: do not fine-tune the model, only train a classifier
    if model_name.lower() == "arcface":
        print("[ArcFace] Skipping fine-tuning; using ArcFace as frozen feature extractor.")
        return model 
    else:
        # Generic model: fine-tune the last layer or whole model
        model = model.to(device)
        model.train()

        # Add a classifier head if not already present
        if hasattr(model, 'fc'):
            model.fc = nn.Linear(model.fc.in_features, num_classes).to(device)
            parameters = model.parameters()
        elif hasattr(model, 'classifier') and isinstance(model.classifier, nn.Sequential):
            in_features = model.classifier[-1].in_features
            model.classifier[-1] = nn.Linear(in_features, num_classes).to(device)
            parameters = model.parameters()
        else:
            # Add simple classifier on top of embeddings
            classifier = nn.Linear(512, num_classes).to(device)
            parameters = list(model.parameters()) + list(classifier.parameters())

        optimizer = torch.optim.Adam(parameters, lr=lr)

        for epoch in range(epochs):
            running_loss = 0.0
            for imgs, labels in dataloader:
                imgs = imgs.to(device)
                labels = labels.to(device)

                outputs = model(imgs)

                # If we're using a separate classifier
                if 'classifier' in locals():
                    outputs = classifier(outputs)

                loss = criterion(outputs, labels)
                optimizer.zero_grad()
                loss.backward()
                optimizer.step()
                running_loss += loss.item()

            print(f"[{model_name}] Epoch {epoch + 1}/{epochs}, Loss: {running_loss / len(dataloader):.4f}")

        model.eval()
        return model <|MERGE_RESOLUTION|>--- conflicted
+++ resolved
@@ -70,7 +70,6 @@
 
 
 def build_model_resnet50():
-<<<<<<< HEAD
     base_model = models.resnet50(weights=models.ResNet50_Weights.DEFAULT)
     # Modify the model to remove the classification head and use global average pooling
     model = (
@@ -86,27 +85,6 @@
         .to(device)
         .eval()
     )
-=======
-    base_model = models.resnet50(pretrained=True)
-
-    # Optionally freeze earlier layers
-    for name, param in base_model.named_parameters():
-        if "layer4" not in name and "fc" not in name:
-            param.requires_grad = False
-
-    model = nn.Sequential(
-        *list(base_model.children())[:-1],         # Remove classification head
-        nn.Flatten(),                              # Flatten the feature map
-        nn.BatchNorm1d(2048),                      # Normalize feature embeddings
-        nn.Linear(2048, 512),                      # Reduce to 512-D
-        nn.ReLU(inplace=True),
-        nn.BatchNorm1d(512),
-        nn.Dropout(0.4),
-        nn.Linear(512, 512),                       # Final embedding layer
-        nn.BatchNorm1d(512)                        # Essential for face embeddings
-    ).to(device)
-
->>>>>>> 71a74ed4
     return model
 
 
@@ -227,15 +205,6 @@
     classes = list(enrollment_images.keys())
     class_to_idx = {cls: i for i, cls in enumerate(classes)}
     num_classes = len(classes)
-<<<<<<< HEAD
-=======
-    classifier = torch.nn.Linear(512, num_classes).to(device)  # 512 is embedding size
-
-    optimizer = torch.optim.Adam(list(model.parameters()) + list(classifier.parameters()), lr=lr)
-    scheduler = torch.optim.lr_scheduler.StepLR(optimizer, step_size=5, gamma=0.1)
-    criterion = nn.CrossEntropyLoss()
-
->>>>>>> 71a74ed4
 
     dataset = EnrollmentDataset(enrollment_images, class_to_idx, preprocess_image)
     dataloader = DataLoader(dataset, batch_size=batch_size, shuffle=True)
