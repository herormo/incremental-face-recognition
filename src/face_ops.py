from pathlib import Path
import pickle
import faiss
import numpy as np
from PIL import Image
from sklearn.preprocessing import normalize
import torch
import torch.nn as nn
from torch.utils.data import Dataset, DataLoader
import torchvision.transforms as transforms
from torchvision import models
from facenet_pytorch import InceptionResnetV1, MTCNN
from insightface.app import FaceAnalysis


DB_PATH = Path("data/database.pkl")
INDEX_PATH = Path("data/index.faiss")

device = torch.device("cuda" if torch.cuda.is_available() else "cpu")

# Initialize MTCNN for face alignment
mtcnn = MTCNN(image_size=224, margin=30, thresholds=[0.6, 0.7, 0.7], device=device)

def preprocess_image(image: Image.Image):
    if isinstance(image, torch.Tensor):
        # If it's already a tensor
        if len(image.shape) == 3:  # Add batch dimension
            image = image.unsqueeze(0)
        return image.to(device)

    elif isinstance(image, Image.Image):  # Handle PIL image
<<<<<<< HEAD
        # Try face alignment with MTCNN
        if image.width > 1000 or image.height > 1000:
            image = image.resize((image.width // 2, image.height // 2))
        aligned = mtcnn(image)
        if aligned is None:
            print("Warning: No face detected by MTCNN. Falling back to raw resizing.")
            transform = transforms.Compose(
                [
                    transforms.Resize((224, 224)),
                    transforms.ToTensor(),
                    transforms.Normalize(
                        mean=[0.485, 0.456, 0.406],
                        std=[0.229, 0.224, 0.225],
                    ),
                ]
            )
            return transform(image).unsqueeze(0).to(device)

        return aligned.unsqueeze(0).to(device)
=======
        transform = transforms.Compose(
            [
                transforms.Resize((224, 224)),
                transforms.ToTensor(),
                transforms.Normalize(
                    mean=[0.485, 0.456, 0.406], std=[0.229, 0.224, 0.225]
                ),
            ]
        )
        return transform(image).to(device)  # Add batch and move to GPU/CPU
>>>>>>> 168d61f0

    else:
        print("Error: Unsupported image format passed to preprocess_image.")
        return None

def build_model():
    model = InceptionResnetV1(pretrained="vggface2").eval().to(device)
    return model


def build_model_arcface():
<<<<<<< HEAD
    try:
        app = FaceAnalysis(name="buffalo_l")  # Use the correct ArcFace model name
        ctx_id = 0 if torch.cuda.is_available() else -1  # Use CUDA if available, fallback to CPU
        app.prepare(ctx_id=ctx_id, det_size=(640, 640))  # Set detection size (optional, default is 640x640)
        return app
    except Exception as e:
        print(f"Error initializing ArcFace: {e}")
        raise


def build_model_resnet50():
    base_model = models.resnet50(weights=models.ResNet50_Weights.DEFAULT)
=======
    app = FaceAnalysis(name="buffalo_l")
    app.prepare(ctx_id=0 if torch.cuda.is_available() else -1)
    return app


def build_model_resnet50():
    base_model = models.resnet50(pretrained=True)
>>>>>>> 168d61f0
    # Modify the model to remove the classification head and use global average pooling
    model = (
        nn.Sequential(
            *list(base_model.children())[:-1],  # Remove the final classification layer
            nn.AdaptiveAvgPool2d((1, 1)),  # Use adaptive average pooling
            nn.Flatten(),  # Flatten the output
            nn.Dropout(p=0.3),
            nn.Linear(2048, 512),  # Map to 512-dimensional embeddings
            nn.ReLU(),  # Applying ReLU activation
            nn.Linear(512, 512),  # Final embedding dimension
        )
        .to(device)
        .eval()
    )
    return model


<<<<<<< HEAD

def load_model(model_name="resnet50"):
    if model_name == "arcface":
        model = build_model_arcface()
    elif model_name == "resnet50":
        model = build_model_resnet50()
    elif model_name == "vggface2":
        model = build_model()
=======
def load_model():
    model = build_model_resnet50()
>>>>>>> 168d61f0
    if INDEX_PATH.exists():
        index = faiss.read_index(str(INDEX_PATH))
    else:
        index = faiss.IndexFlatIP(512)  # Must match embedding size

    if DB_PATH.exists():
        with open(DB_PATH, "rb") as f:
            database = pickle.load(f)
    else:
        database = []

    return model, index, database


def extract_embedding(model, image, model_name=None):
    """
    Extract embeddings using different models based on the model_name.
    """
    if model_name == "arcface":
        np_image = np.asarray(image)
        print("Image shape:", np_image.shape, "dtype:", np_image.dtype)
        # ArcFace expects BGR (OpenCV format), convert if RGB
        if np_image.shape[2] == 3:
            np_image = np_image[:, :, ::-1].copy()  # RGB to BGR
        faces = model.get(np_image)
        if not faces:
<<<<<<< HEAD
            print("ArcFace: No face detected in the image.")
            return None

        embedding = faces[0].embedding
        embedding = np.expand_dims(embedding, axis=0)
        return normalize(embedding, axis=1).astype("float32")

    elif model_name in {"vggface2", "resnet50"}:
        image_tensor = preprocess_image(image)
        if image_tensor is None:
            print(f"Warning: Preprocessing failed for {model_name}.")
            return np.zeros((1, 512), dtype="float32")

        # Ensure image tensor has batch dimension
        if image_tensor.dim() == 3:
            image_tensor = image_tensor.unsqueeze(0)
        
        # Fix: Ensure image has 3 channels
        if image_tensor.shape[1] == 1:
            image_tensor = image_tensor.repeat(1, 3, 1, 1)
=======
            return np.zeros((1, 512), dtype="float32")
        emb = faces[0].embedding
        emb = np.expand_dims(emb, axis=0)

    elif model_name in {"vggface2", "resnet50"}:
        image_tensor = preprocess_image(image)
        if image_tensor is None:
            print(f"Warning: Preprocessing failed for {model_name}.")
            return np.zeros((1, 512), dtype="float32")

        # Ensure image tensor has batch dimension
        if image_tensor.dim() == 3:
            image_tensor = image_tensor.unsqueeze(0)
>>>>>>> 168d61f0

        model.eval()
        with torch.no_grad():
            emb = model(image_tensor).cpu().numpy()

    else:
        raise ValueError(f"Unknown model name: {model_name}")

    # Normalize embeddings for comparability
    emb = normalize(emb, axis=1).astype("float32")
    return emb


<<<<<<< HEAD

def add_to_database(name, new_embedding, index, database):
    new_embedding = normalize(new_embedding, axis=1).astype("float32")

       # Save all embeddings in the database
    database.append((name, new_embedding))
    index.add(new_embedding)
    with open(DB_PATH, "wb") as f:
        pickle.dump(database, f)
    faiss.write_index(index, str(INDEX_PATH))
=======

def add_to_database(name, new_embedding, index, database):
    new_embedding = normalize(new_embedding, axis=1).astype("float32")

    # Collect existing embeddings for this person
    existing_embeddings = [item[1] for item in database if item[0] == name]

    if existing_embeddings:
        # Stack old embeddings and the new one, then average
        all_embeddings = np.vstack(existing_embeddings + [new_embedding])
        avg_embedding = normalize(np.mean(all_embeddings, axis=0, keepdims=True), axis=1).astype("float32")
    else:
        avg_embedding = new_embedding

    # Remove old embeddings for this person
    database[:] = [item for item in database if item[0] != name]

    # Append the averaged embedding
    database.append((name, avg_embedding))

    # Rebuild FAISS index with all embeddings
    index.reset()
    all_embeddings = np.vstack([item[1] for item in database])
    index.add(all_embeddings)

    with open(DB_PATH, "wb") as f:
        pickle.dump(database, f)
    faiss.write_index(index, str(INDEX_PATH))


>>>>>>> 168d61f0
    return True




def recognize(embedding, index, database, threshold=0.75):
    if index.ntotal == 0:
        return "No enrolled faces", 0.0  # Default similarity to 0.0

    D, indices = index.search(embedding, 1)  # Nearest neighbor search

<<<<<<< HEAD
    if D[0][0] >= threshold:  # Similarity meets/exceeds the threshold
        return database[indices[0][0]][0], D[0][0]
    else:
        return "Unknown", D[0][0]  # Return similarity even if below threshold
=======
    # Analyze distances for matches
    if D[0][0] < threshold:  # If similarity is below the threshold
        return "Unknown", D[0][0]

    return database[indices[0][0]][0], D[0][0]
>>>>>>> 168d61f0

class EnrollmentDataset(Dataset):
    def __init__(self, enrollment_images, class_to_idx, preprocess_fn):
        self.samples = []
        self.labels = []
        for cls, paths in enrollment_images.items():
            for p in paths:
                self.samples.append(p)
                self.labels.append(class_to_idx[cls])
        self.preprocess_fn = preprocess_fn

    def __len__(self):
        return len(self.samples)

    def __getitem__(self, idx):
        img_path = self.samples[idx]
        label = self.labels[idx]
        img = Image.open(img_path).convert("RGB")
        img_tensor = self.preprocess_fn(img)
<<<<<<< HEAD
        if img_tensor.dim() == 4:
            img_tensor = img_tensor.squeeze(0)  # Remove extra batch dim if present
        return img_tensor, label

def finetune_model(model, enrollment_images, model_name, device, epochs=10, lr=1e-3, batch_size=16):
    classes = list(enrollment_images.keys())
    class_to_idx = {cls: i for i, cls in enumerate(classes)}
    num_classes = len(classes)

    dataset = EnrollmentDataset(enrollment_images, class_to_idx, preprocess_image)
    dataloader = DataLoader(dataset, batch_size=batch_size, shuffle=True)

    criterion = nn.CrossEntropyLoss()

    # Special case for ArcFace: do not fine-tune the model, only train a classifier
    if model_name.lower() == "arcface":
        print("[ArcFace] Skipping fine-tuning; using ArcFace as frozen feature extractor.")
        return model 
    else:
        # Generic model: fine-tune the last layer or whole model
        model = model.to(device)
        model.train()

        # Add a classifier head if not already present
        if hasattr(model, 'fc'):
            model.fc = nn.Linear(model.fc.in_features, num_classes).to(device)
            parameters = model.parameters()
        elif hasattr(model, 'classifier') and isinstance(model.classifier, nn.Sequential):
            in_features = model.classifier[-1].in_features
            model.classifier[-1] = nn.Linear(in_features, num_classes).to(device)
            parameters = model.parameters()
        else:
            # Add simple classifier on top of embeddings
            classifier = nn.Linear(512, num_classes).to(device)
            parameters = list(model.parameters()) + list(classifier.parameters())

        optimizer = torch.optim.Adam(parameters, lr=lr)

        for epoch in range(epochs):
            running_loss = 0.0
            for imgs, labels in dataloader:
                imgs = imgs.to(device)
                labels = labels.to(device)

                outputs = model(imgs)

                # If we're using a separate classifier
                if 'classifier' in locals():
                    outputs = classifier(outputs)

                loss = criterion(outputs, labels)
                optimizer.zero_grad()
                loss.backward()
                optimizer.step()
                running_loss += loss.item()

            print(f"[{model_name}] Epoch {epoch + 1}/{epochs}, Loss: {running_loss / len(dataloader):.4f}")

        model.eval()
        return model 
=======
        return img_tensor, label

def finetune_model(model, enrollment_images, model_name, device, epochs=200, lr=1e-3, batch_size=16):
    if model_name == "arcface":
        print("Finetuning not supported for ArcFace model.")
        return

    model.train()
    
    classes = list(enrollment_images.keys())
    class_to_idx = {cls: i for i, cls in enumerate(classes)}

    num_classes = len(classes)
    classifier = torch.nn.Linear(512, num_classes).to(device)  # 512 is embedding size

    optimizer = torch.optim.Adam(list(model.parameters()) + list(classifier.parameters()), lr=lr)
    criterion = nn.CrossEntropyLoss()


    dataset = EnrollmentDataset(enrollment_images, class_to_idx, preprocess_image)
    dataloader = DataLoader(dataset, batch_size=batch_size, shuffle=True)

    for epoch in range(epochs):
        running_loss = 0.0
        for imgs, labels in dataloader:
            imgs = imgs.to(device)
            labels = labels.to(device)

            optimizer.zero_grad()
            outputs = classifier(model(imgs))
            if outputs.dim() == 1:
                outputs = outputs.unsqueeze(0)
            loss = criterion(outputs, labels)
            loss.backward()
            optimizer.step()

            running_loss += loss.item()
            
            del imgs, labels, outputs, loss
            torch.cuda.empty_cache()

        avg_loss = running_loss / len(dataloader)
        print(f"Finetune Epoch {epoch+1}/{epochs}, Loss: {avg_loss:.4f}")

    model.eval()
>>>>>>> 168d61f0
<|MERGE_RESOLUTION|>--- conflicted
+++ resolved
@@ -29,7 +29,6 @@
         return image.to(device)
 
     elif isinstance(image, Image.Image):  # Handle PIL image
-<<<<<<< HEAD
         # Try face alignment with MTCNN
         if image.width > 1000 or image.height > 1000:
             image = image.resize((image.width // 2, image.height // 2))
@@ -49,18 +48,6 @@
             return transform(image).unsqueeze(0).to(device)
 
         return aligned.unsqueeze(0).to(device)
-=======
-        transform = transforms.Compose(
-            [
-                transforms.Resize((224, 224)),
-                transforms.ToTensor(),
-                transforms.Normalize(
-                    mean=[0.485, 0.456, 0.406], std=[0.229, 0.224, 0.225]
-                ),
-            ]
-        )
-        return transform(image).to(device)  # Add batch and move to GPU/CPU
->>>>>>> 168d61f0
 
     else:
         print("Error: Unsupported image format passed to preprocess_image.")
@@ -72,7 +59,6 @@
 
 
 def build_model_arcface():
-<<<<<<< HEAD
     try:
         app = FaceAnalysis(name="buffalo_l")  # Use the correct ArcFace model name
         ctx_id = 0 if torch.cuda.is_available() else -1  # Use CUDA if available, fallback to CPU
@@ -85,15 +71,6 @@
 
 def build_model_resnet50():
     base_model = models.resnet50(weights=models.ResNet50_Weights.DEFAULT)
-=======
-    app = FaceAnalysis(name="buffalo_l")
-    app.prepare(ctx_id=0 if torch.cuda.is_available() else -1)
-    return app
-
-
-def build_model_resnet50():
-    base_model = models.resnet50(pretrained=True)
->>>>>>> 168d61f0
     # Modify the model to remove the classification head and use global average pooling
     model = (
         nn.Sequential(
@@ -111,7 +88,6 @@
     return model
 
 
-<<<<<<< HEAD
 
 def load_model(model_name="resnet50"):
     if model_name == "arcface":
@@ -120,10 +96,6 @@
         model = build_model_resnet50()
     elif model_name == "vggface2":
         model = build_model()
-=======
-def load_model():
-    model = build_model_resnet50()
->>>>>>> 168d61f0
     if INDEX_PATH.exists():
         index = faiss.read_index(str(INDEX_PATH))
     else:
@@ -150,7 +122,6 @@
             np_image = np_image[:, :, ::-1].copy()  # RGB to BGR
         faces = model.get(np_image)
         if not faces:
-<<<<<<< HEAD
             print("ArcFace: No face detected in the image.")
             return None
 
@@ -171,21 +142,6 @@
         # Fix: Ensure image has 3 channels
         if image_tensor.shape[1] == 1:
             image_tensor = image_tensor.repeat(1, 3, 1, 1)
-=======
-            return np.zeros((1, 512), dtype="float32")
-        emb = faces[0].embedding
-        emb = np.expand_dims(emb, axis=0)
-
-    elif model_name in {"vggface2", "resnet50"}:
-        image_tensor = preprocess_image(image)
-        if image_tensor is None:
-            print(f"Warning: Preprocessing failed for {model_name}.")
-            return np.zeros((1, 512), dtype="float32")
-
-        # Ensure image tensor has batch dimension
-        if image_tensor.dim() == 3:
-            image_tensor = image_tensor.unsqueeze(0)
->>>>>>> 168d61f0
 
         model.eval()
         with torch.no_grad():
@@ -199,7 +155,6 @@
     return emb
 
 
-<<<<<<< HEAD
 
 def add_to_database(name, new_embedding, index, database):
     new_embedding = normalize(new_embedding, axis=1).astype("float32")
@@ -210,38 +165,6 @@
     with open(DB_PATH, "wb") as f:
         pickle.dump(database, f)
     faiss.write_index(index, str(INDEX_PATH))
-=======
-
-def add_to_database(name, new_embedding, index, database):
-    new_embedding = normalize(new_embedding, axis=1).astype("float32")
-
-    # Collect existing embeddings for this person
-    existing_embeddings = [item[1] for item in database if item[0] == name]
-
-    if existing_embeddings:
-        # Stack old embeddings and the new one, then average
-        all_embeddings = np.vstack(existing_embeddings + [new_embedding])
-        avg_embedding = normalize(np.mean(all_embeddings, axis=0, keepdims=True), axis=1).astype("float32")
-    else:
-        avg_embedding = new_embedding
-
-    # Remove old embeddings for this person
-    database[:] = [item for item in database if item[0] != name]
-
-    # Append the averaged embedding
-    database.append((name, avg_embedding))
-
-    # Rebuild FAISS index with all embeddings
-    index.reset()
-    all_embeddings = np.vstack([item[1] for item in database])
-    index.add(all_embeddings)
-
-    with open(DB_PATH, "wb") as f:
-        pickle.dump(database, f)
-    faiss.write_index(index, str(INDEX_PATH))
-
-
->>>>>>> 168d61f0
     return True
 
 
@@ -253,18 +176,10 @@
 
     D, indices = index.search(embedding, 1)  # Nearest neighbor search
 
-<<<<<<< HEAD
     if D[0][0] >= threshold:  # Similarity meets/exceeds the threshold
         return database[indices[0][0]][0], D[0][0]
     else:
         return "Unknown", D[0][0]  # Return similarity even if below threshold
-=======
-    # Analyze distances for matches
-    if D[0][0] < threshold:  # If similarity is below the threshold
-        return "Unknown", D[0][0]
-
-    return database[indices[0][0]][0], D[0][0]
->>>>>>> 168d61f0
 
 class EnrollmentDataset(Dataset):
     def __init__(self, enrollment_images, class_to_idx, preprocess_fn):
@@ -284,7 +199,6 @@
         label = self.labels[idx]
         img = Image.open(img_path).convert("RGB")
         img_tensor = self.preprocess_fn(img)
-<<<<<<< HEAD
         if img_tensor.dim() == 4:
             img_tensor = img_tensor.squeeze(0)  # Remove extra batch dim if present
         return img_tensor, label
@@ -344,51 +258,4 @@
             print(f"[{model_name}] Epoch {epoch + 1}/{epochs}, Loss: {running_loss / len(dataloader):.4f}")
 
         model.eval()
-        return model 
-=======
-        return img_tensor, label
-
-def finetune_model(model, enrollment_images, model_name, device, epochs=200, lr=1e-3, batch_size=16):
-    if model_name == "arcface":
-        print("Finetuning not supported for ArcFace model.")
-        return
-
-    model.train()
-    
-    classes = list(enrollment_images.keys())
-    class_to_idx = {cls: i for i, cls in enumerate(classes)}
-
-    num_classes = len(classes)
-    classifier = torch.nn.Linear(512, num_classes).to(device)  # 512 is embedding size
-
-    optimizer = torch.optim.Adam(list(model.parameters()) + list(classifier.parameters()), lr=lr)
-    criterion = nn.CrossEntropyLoss()
-
-
-    dataset = EnrollmentDataset(enrollment_images, class_to_idx, preprocess_image)
-    dataloader = DataLoader(dataset, batch_size=batch_size, shuffle=True)
-
-    for epoch in range(epochs):
-        running_loss = 0.0
-        for imgs, labels in dataloader:
-            imgs = imgs.to(device)
-            labels = labels.to(device)
-
-            optimizer.zero_grad()
-            outputs = classifier(model(imgs))
-            if outputs.dim() == 1:
-                outputs = outputs.unsqueeze(0)
-            loss = criterion(outputs, labels)
-            loss.backward()
-            optimizer.step()
-
-            running_loss += loss.item()
-            
-            del imgs, labels, outputs, loss
-            torch.cuda.empty_cache()
-
-        avg_loss = running_loss / len(dataloader)
-        print(f"Finetune Epoch {epoch+1}/{epochs}, Loss: {avg_loss:.4f}")
-
-    model.eval()
->>>>>>> 168d61f0
+        return model 